//! This module contains helpers to work with morton codes, otherwise known as a z-order curve.

mod region;
mod wrapper;

pub use self::morton::*;
pub use self::region::*;
pub use self::wrapper::*;

use bitintr::Pdep;
use bitwise::morton;
use nalgebra::Vector3;
use num::{FromPrimitive, PrimInt, ToPrimitive};
use std::hash::{Hash, Hasher};

/// Use this to map regions defined by a z-order curve on a particular level to arbitrary objects.
/// This uses a custom hasher that is optimized for z-order data locality.
pub type MortonRegionMap<T, M> = std::collections::HashMap<MortonRegion<M>, T, MortonBuildHasher>;
/// Use this to have a set of regions defined by a z-order curve on a particular level.
/// This will not exclude subset regions.
/// This uses a custom hasher that is optimized for z-order data locality.
pub type MortonRegionSet<M> = std::collections::HashSet<MortonRegion<M>, MortonBuildHasher>;
/// Use this to map voxels in z-order to arbitrary objects.
/// This uses a custom hasher that is optimized for z-order data locality.
pub type MortonMap<T, M> = std::collections::HashMap<MortonWrapper<M>, T, MortonBuildHasher>;
/// Use this to keep a set of voxels in z-order.
/// This uses a custom hasher that is optimized for z-order data locality.
pub type MortonSet<M> = std::collections::HashSet<MortonWrapper<M>, MortonBuildHasher>;

/// Use this to map regions defined by a z-order curve on a particular level to arbitrary objects.
/// This uses a custom hasher that is optimized for z-order data locality.
/// This also uses an LRU cache under the hood so memory can be preserved.
pub type MortonRegionCache<T, M> = lru_cache::LruCache<MortonRegion<M>, T, MortonBuildHasher>;
/// Use this to map voxels in z-order to arbitrary objects.
/// This uses a custom hasher that is optimized for z-order data locality.
/// This also uses an LRU cache under the hood so memory can be preserved.
pub type MortonCache<T, M> = lru_cache::LruCache<MortonWrapper<M>, T, MortonBuildHasher>;

/// Create a `MortonRegionMap`.
pub fn region_map<T, M>() -> MortonRegionMap<T, M>
where
    M: Morton,
{
    MortonRegionMap::default()
}

/// Create a `MortonRegionSet`.
pub fn region_set<M>() -> MortonRegionSet<M>
where
    M: Morton,
{
    MortonRegionSet::default()
}

/// Create a `MortonMap`.
pub fn morton_map<T, M>() -> MortonMap<T, M>
where
    M: Morton,
{
    MortonMap::default()
}

/// Create a `MortonSet`.
pub fn morton_set<T, M>() -> MortonSet<M>
where
    M: Morton,
{
    MortonSet::default()
}

/// Create a `MortonRegionCache`.
pub fn region_cache<T, M>(size: usize) -> MortonRegionCache<T, M>
where
    M: Morton,
{
    MortonRegionCache::with_hasher(size, MortonBuildHasher::default())
}

/// Create a `MortonCache`.
pub fn morton_cache<T, M>(size: usize) -> MortonCache<T, M>
where
    M: Morton,
{
    MortonCache::with_hasher(size, MortonBuildHasher::default())
}

/// Invalidates pieces of a cache when something is changed at this particular morton.
pub fn invalidate_region_cache<T, M>(morton: M, cache: &mut MortonRegionCache<T, M>)
where
    M: Morton,
{
    // Also remove the base region.
    cache.remove(&MortonRegion::base());
    for region in morton_levels(morton) {
        cache.remove(&region);
    }
}

/// Visits the values representing the difference, i.e. the keys that are in `primary` but not in `secondary`.
pub fn region_map_difference<'a, T, U, M>(
    primary: &'a MortonRegionMap<T, M>,
    secondary: &'a MortonRegionMap<U, M>,
) -> impl Iterator<Item = MortonRegion<M>> + 'a
where
    M: Morton,
{
    primary.keys().filter_map(move |&k| {
        if secondary.get(&k).is_none() {
            Some(k)
        } else {
            None
        }
    })
}

/// Also known as a Z-order encoding, this partitions a bounded space into finite, but localized,
/// linear boxes. This morton code is always encoding 3 dimensional data.
pub trait Morton: PrimInt + FromPrimitive + ToPrimitive + Hash + std::fmt::Debug + 'static {
    /// This is the total number of bits in the primitive.
    const BITS: usize;

    /// Encode the three dimensions (x, y, z) into a morton code.
    fn encode(dims: Vector3<Self>) -> Self;
    /// Decode the morton code into the three individual dimensions (x, y, z).
    fn decode(self) -> Vector3<Self>;

    /// The number of bits used to represent each dimension.
    #[inline]
    fn dim_bits() -> usize {
        Self::BITS / 3
    }

    /// The highest level of the morton code's bits.
    #[inline]
    fn highest_bits() -> Self {
        Self::from_u8(0b111).unwrap() << (3 * (Self::dim_bits() - 1))
    }

    /// The bits in the morton that are used. Because there are three equal dimensions, that
    /// means that it will never perfectly divide into a power of two because a power of two, by definition,
    /// only has prime factors of 2, therefore regardless of the integer type there will always be 2 or 1 unsued
    /// bits that are not captured in the mask.
    #[inline]
    fn used_bits() -> Self {
        (Self::one() << (3 * Self::dim_bits())) - Self::one()
    }

    /// Same as `used_bits`, but its instead the mask of the bits not in use.
    #[inline]
    fn unused_bits() -> Self {
        !Self::used_bits()
    }

    /// Get the bits being used in a morton code with a particular level.
    ///
    /// If the level of a morton is 0, then we get only 3 bits from the "first" level.
    /// If the level of a morton is 1, then we get only 6 bits from the "first" and "second" levels.
    /// This continues until the level is the same as `Self::dim_bits() - 1`. This means this can only be
    /// called when `level` is in the range `[0, Self::dim_bits())`.
    #[inline]
    fn get_significant_bits(self, level: usize) -> Self {
        self >> (3 * (Self::dim_bits() - level - 1))
    }

    /// This is similar to `get_significant_bits`, but it also masks out all the levels above the specific
    /// one chosen so that a number from `[0, 8)` is returned, which allows the choosing of an octant at
    /// that `level`. By iterating over all the levels starting at `0`, it is possible to traverse an octree.
    #[inline]
    fn get_level(self, level: usize) -> usize {
        (self.get_significant_bits(level) & Self::from_u8(0b111).unwrap())
            .to_usize()
            .unwrap()
    }

    /// Gets the mask of a particular `level`.
    #[inline]
    fn level_mask(level: usize) -> Self {
        Self::highest_bits() >> (3 * level)
    }

    /// This will set the `level` of a morton code. The passed val must be in the range `[0, 8)`.
    #[inline]
    fn set_level(&mut self, level: usize, val: usize) {
        if Self::dim_bits() < level + 1 {
            panic!(
                "Morton::set_level: got invalid level {} (max is {})",
                level,
                Self::dim_bits() - 1
            );
        }
        self.reset_level(level);
        *self = *self | Self::from_usize(val).unwrap() << (3 * (Self::dim_bits() - level - 1))
    }

    /// This sets a particular `level` in a morton code to `0`.
    #[inline]
    fn reset_level(&mut self, level: usize) {
        *self = *self & !Self::level_mask(level)
    }

    /// Because the upper bits are never set in the morton code, it is possible to create a unique morton code
    /// that doesn't represent an actual place in an octree which can be used as a null morton code.
    #[inline]
    fn null() -> Self {
        !Self::zero()
    }

    /// This checks if a morton code is the null code obtained from `Self::null()`.
    #[inline]
    fn is_null(self) -> bool {
        self == Self::null()
    }
}

impl Morton for u64 {
    const BITS: usize = 64;

    /// Encode a Vector3<u64> into a morton code.
    ///
    /// ```
    /// use space::Morton;
    /// use nalgebra::Vector3;
    ///
    /// let morton_code = Morton::encode(Vector3::<u64>::new(1, 2, 3));
    /// assert_eq!(morton_code, 53);
    /// ```
    #[inline]
    #[allow(clippy::unreadable_literal)]
    fn encode(dims: Vector3<Self>) -> Self {
        let [x, y, z]: [Self; 3] = dims.into();
        z.pdep(0x4924924924924924u64)
            | y.pdep(0x2492492492492492u64)
            | x.pdep(0x1249249249249249u64)
    }

    /// Decode a u64 morton to its associated Vector3<u64>
    ///
    /// ```
    /// use space::Morton;
    /// use nalgebra::Vector3;
    ///
    /// let coordinates = Morton::decode(53);
    /// assert_eq!(coordinates, Vector3::<u64>::new(1, 2, 3));
    /// ```
    #[inline]
    fn decode(self) -> Vector3<Self> {
        let (x, y, z) = morton::bmi2::decode_3d(self);
        Vector3::new(x & Self::used_bits(), y, z)
    }
}

impl Morton for u128 {
    const BITS: usize = 128;

    /// Encode a Vector3<u128> into a morton code.
    ///
    /// ```
    /// use space::Morton;
    /// use nalgebra::Vector3;
    ///
    /// let morton_code = Morton::encode(Vector3::<u128>::new(1, 2, 3));
    /// assert_eq!(morton_code, 53);
    /// ```
    #[inline]
    #[allow(clippy::cast_lossless)]
<<<<<<< HEAD
    fn decode(self) -> Vector3<Self> {
        let low = self as u64;
        let high = (self >> 63) as u64;
        let (lowx, lowy, lowz) = morton::decode_3d(low);
        let (highx, highy, highz) = morton::decode_3d(high);
        Vector3::new(
            (highx << 21 | lowx) as u128,
            (highy << 21 | lowy) as u128,
            (highz << 21 | lowz) as u128,
        )
    }

    #[inline]
    #[allow(clippy::cast_lossless)]
=======
>>>>>>> a716661b
    fn encode(dims: Vector3<Self>) -> u128 {
        let [x, y, z]: [Self; 3] = dims.into();
        let highx = (x >> 21) & ((1 << 21) - 1);
        let lowx = x & ((1 << 21) - 1);
        let highy = (y >> 21) & ((1 << 21) - 1);
        let lowy = y & ((1 << 21) - 1);
        let highz = (z >> 21) & ((1 << 21) - 1);
        let lowz = z & ((1 << 21) - 1);
        let high = morton::encode_3d(highx as u64, highy as u64, highz as u64);
        let low = morton::encode_3d(lowx as u64, lowy as u64, lowz as u64);
        (high as u128) << 63 | low as u128
    }


    /// Decode a u128 morton to its associated Vector3<u128>
    ///
    /// ```
    /// use space::Morton;
    /// use nalgebra::Vector3;
    ///
    /// let coordinates = Morton::decode(53);
    /// assert_eq!(coordinates, Vector3::<u128>::new(1, 2, 3));
    /// ```
    #[inline]
    #[allow(clippy::cast_lossless)]
    fn decode(self) -> Vector3<Self> {
        let low = self as u64;
        let high = (self >> 63) as u64;
        let (lowx, lowy, lowz) = morton::decode_3d(low);
        let (highx, highy, highz) = morton::decode_3d(high);
        Vector3::new(
            (highx << 21 | lowx) as u128,
            (highy << 21 | lowy) as u128,
            (highz << 21 | lowz) as u128,
        )
    }
}

/// The `BuildHasher` for `MortonHash`.
pub type MortonBuildHasher = std::hash::BuildHasherDefault<MortonHash>;

/// This const determines how many significant bits from the morton get added into the hash instead of multiplied
/// by the FNV prime. This is done to improve cache locality for mortons and works to great effect. Unfortunately,
/// this has a slight impact on memory consumption a small amount that depends on the dataset, but the performance
/// is drastically better for local interactions due to cache locality. Little is gained by going to higher amounts
/// of bits than `3` and the memory cost is too high, so this is currently hardcoded to `3`.
const CACHE_LOCALITY_BITS: usize = 3;

/// This is not to be used with anything other than a morton code, as it depends on its unique structure.
/// It is safe to use it with other data, but it wont perform well at all and may eat tons of memory.
/// Use at your own risk.
#[derive(Copy, Clone, Default)]
pub struct MortonHash {
    value: u64,
}

#[allow(clippy::cast_lossless)]
impl Hasher for MortonHash {

    #[inline]
    fn finish(&self) -> u64 {
        self.value
    }

    ///```#[should_panic]
    /// use std::hash::Hasher;
    /// use space::MortonHash;
    ///
    /// let mut hash = MortonHash::default();
    /// let val = [0; 1];
    /// hash.write(&val);
    ///```
    #[inline]
    fn write(&mut self, _: &[u8]) {
        panic!("Morton hash should only be used with a single 64 bit value");
    }

    ///```#[should_panic]
    /// use std::hash::Hasher;
    /// use space::MortonHash;
    ///
    /// let mut hash = MortonHash::default();
    /// hash.write_u8(1);
    ///```
    fn write_u8(&mut self, _: u8) {
        panic!("Morton hash should only be used with a single 64 bit value");
    }

    ///```#[should_panic]
    /// use std::hash::Hasher;
    /// use space::MortonHash;
    ///
    /// let mut hash = MortonHash::default();
    /// hash.write_u16(1);
    ///```
    fn write_u16(&mut self, _: u16) {
        panic!("Morton hash should only be used with a single 64 bit value");
    }

    ///```#[should_panic]
    /// use std::hash::Hasher;
    /// use space::MortonHash;
    ///
    /// let mut hash = MortonHash::default();
    /// hash.write_u32(1);
    ///```
    fn write_u32(&mut self, _: u32) {
        panic!("Morton hash should only be used with a single 64 bit value");
    }

    ///```
    /// use std::hash::Hasher;
    /// use space::MortonHash;
    ///
    /// let mut hash = MortonHash::default();
    /// hash.write_u64(123);
    /// assert_eq!(hash.finish(), 12638158613253308507);
    ///```
    #[inline(always)]
    #[allow(clippy::unreadable_literal)]
    fn write_u64(&mut self, i: u64) {
        let bottom_mask = (1 << CACHE_LOCALITY_BITS) - 1;
        let bottom = i & bottom_mask;
        let top = (i & !bottom_mask) >> CACHE_LOCALITY_BITS;
        self.value =
            ((top ^ 14695981039346656037).wrapping_mul(1099511628211) & !bottom_mask) + bottom;
    }

    ///```
    /// use std::hash::Hasher;
    /// use space::MortonHash;
    ///
    /// let mut hash = MortonHash::default();
    /// hash.write_u128(123);
    /// assert_eq!(hash.finish(), 12638158613253308507);
    ///```
    #[inline(always)]
    #[allow(clippy::unreadable_literal)]
    fn write_u128(&mut self, i: u128) {
        let bottom_mask = (1 << CACHE_LOCALITY_BITS) - 1;
        let bottom = i & bottom_mask;
        let top = (i & !bottom_mask) >> CACHE_LOCALITY_BITS;
        self.value = (((top ^ 14695981039346656037).wrapping_mul(1099511628211) & !bottom_mask)
            + bottom) as u64;
    }

    ///```#[should_panic]
    /// use std::hash::Hasher;
    /// use space::MortonHash;
    ///
    /// let mut hash = MortonHash::default();
    /// hash.write_usize(123);
    ///```
    fn write_usize(&mut self, _: usize) {
        panic!("Morton hash should only be used with a single 64 bit value");
    }

    ///```#[should_panic]
    /// use std::hash::Hasher;
    /// use space::MortonHash;
    ///
    /// let mut hash = MortonHash::default();
    /// hash.write_i8(123);
    ///```
    fn write_i8(&mut self, _: i8) {
        panic!("Morton hash should only be used with a single 64 bit value");
    }

    ///```#[should_panic]
    /// use std::hash::Hasher;
    /// use space::MortonHash;
    ///
    /// let mut hash = MortonHash::default();
    /// hash.write_i16(123);
    ///```
    fn write_i16(&mut self, _: i16) {
        panic!("Morton hash should only be used with a single 64 bit value");
    }

    ///```#[should_panic]
    /// use std::hash::Hasher;
    /// use space::MortonHash;
    ///
    /// let mut hash = MortonHash::default();
    /// hash.write_i32(123);
    ///```
    fn write_i32(&mut self, _: i32) {
        panic!("Morton hash should only be used with a single 64 bit value");
    }

    ///```#[should_panic]
    /// use std::hash::Hasher;
    /// use space::MortonHash;
    ///
    /// let mut hash = MortonHash::default();
    /// hash.write_i64(123);
    ///```
    fn write_i64(&mut self, _: i64) {
        panic!("Morton hash should only be used with a single 64 bit value");
    }

    ///```#[should_panic]
    /// use std::hash::Hasher;
    /// use space::MortonHash;
    ///
    /// let mut hash = MortonHash::default();
    /// hash.write_i128(123);
    ///```
    fn write_i128(&mut self, _: i128) {
        panic!("Morton hash should only be used with a single 64 bit value");
    }

    ///```#[should_panic]
    /// use std::hash::Hasher;
    /// use space::MortonHash;
    ///
    /// let mut hash = MortonHash::default();
    /// hash.write_isize(123);
    ///```
    fn write_isize(&mut self, _: isize) {
        panic!("Morton hash should only be used with a single 64 bit value");
    }
}

#[test]
fn test_write() {
    use std::hash::Hasher;
    use crate::MortonHash;

    let mut hash = MortonHash::default();
    hash.write_u64(123);
    println!("hash={}", hash.finish());
}<|MERGE_RESOLUTION|>--- conflicted
+++ resolved
@@ -263,23 +263,6 @@
     /// ```
     #[inline]
     #[allow(clippy::cast_lossless)]
-<<<<<<< HEAD
-    fn decode(self) -> Vector3<Self> {
-        let low = self as u64;
-        let high = (self >> 63) as u64;
-        let (lowx, lowy, lowz) = morton::decode_3d(low);
-        let (highx, highy, highz) = morton::decode_3d(high);
-        Vector3::new(
-            (highx << 21 | lowx) as u128,
-            (highy << 21 | lowy) as u128,
-            (highz << 21 | lowz) as u128,
-        )
-    }
-
-    #[inline]
-    #[allow(clippy::cast_lossless)]
-=======
->>>>>>> a716661b
     fn encode(dims: Vector3<Self>) -> u128 {
         let [x, y, z]: [Self; 3] = dims.into();
         let highx = (x >> 21) & ((1 << 21) - 1);
@@ -293,7 +276,6 @@
         (high as u128) << 63 | low as u128
     }
 
-
     /// Decode a u128 morton to its associated Vector3<u128>
     ///
     /// ```
@@ -338,7 +320,6 @@
 
 #[allow(clippy::cast_lossless)]
 impl Hasher for MortonHash {
-
     #[inline]
     fn finish(&self) -> u64 {
         self.value
@@ -506,8 +487,8 @@
 
 #[test]
 fn test_write() {
+    use crate::MortonHash;
     use std::hash::Hasher;
-    use crate::MortonHash;
 
     let mut hash = MortonHash::default();
     hash.write_u64(123);
